<<<<<<< HEAD
Nuclide; stay tuned
=======
<!DOCTYPE html>
<html>

  <head>
    <meta charset='utf-8'>
    <meta name="viewport" content="width=device-width, initial-scale=1">
    <meta http-equiv="X-UA-Compatible" content="chrome=1">
    <meta name="description" content="Nuclide - a unified IDE">
    <meta property="og:url" content="http://nuclide.io" />
    <meta property="og:site_name" content="Nuclide"/>
    <meta property="og:title" content="Nuclide - a unified IDE" />
    <meta property="og:app_id" content="1419496045020061" />
    <meta property="og:image" content="http://nuclide.io/images/og_image.png" />
    <meta property="og:description" content="Bacon ipsum dolor amet do ex deserunt quis, est proident cupim pork loin pork chop meatloaf corned beef enim aute eiusmod. Labore magna short ribs rump turkey andouille occaecat. Pancetta aute dolore leberkas venison pork belly. Meatball pork loin ut ham drumstick, elit landjaeger commodo pastrami dolor doner. Et capicola dolor pork chop mollit pig adipisicing quis shoulder. Est voluptate pariatur ea do eiusmod swine duis adipisicing nisi fugiat officia brisket. Turducken ipsum commodo ham hock." />

    <link rel="stylesheet" type="text/css" media="screen" href="css/site.css">
    <title>Nuclide - a unified IDE</title>
	<link rel="stylesheet" type="text/css" href="//cloud.typography.com/7491092/701726/css/fonts.css" />
  </head>

  <body>
	<script>
	  window.fbAsyncInit = function() {
		FB.init({
		  appId      : '1419496045020061',
		  xfbml      : true,
		  version    : 'v2.2'
		});
	  };

	  (function(d, s, id){
		 var js, fjs = d.getElementsByTagName(s)[0];
		 if (d.getElementById(id)) {return;}
		 js = d.createElement(s); js.id = id;
		 js.src = "//connect.facebook.net/en_US/sdk.js";
		 fjs.parentNode.insertBefore(js, fjs);
	   }(document, 'script', 'facebook-jssdk'));
	</script>
  <div id="fixed_header" class="fixedHeaderContainer">
    <header><img src="images/logo.png" /><h2>Nuclide</h2></header>
  </div>
	<div class="headerContainer">
		<!-- HEADER -->
		<div id="header_wrap" class="wrapper">
			<header class="inner">
        <img class="projectLogo" height="200px" src="images/logo.png" alt="Nuclide" title="Nuclide" />
			  <h1 id="project_title">Nuclide</h1>
			  <h2 id="project_tagline" class="fbossFontLight">A unified IDE</h2>
				
			<section id="intro">
				<p>An open source IDE for React Native, web, and native mobile development, built on top of Atom to provide hackability, and backed by an active community.</p>
			</section>

			<section id="contact">
				<a class="button blockButton fbossFontLight" target="_blank" id="fb_group_link" href="https://facebook.com/groups/nuclide/">Join our Facebook group for updates</a>
				<div class="fb-like" data-href="https://nuclide.io/" data-layout="button_count" data-action="like" data-show-faces="true" data-share="true"></div>
			</section>
			
			<img src="images/screenshot.png" />
			</header>
		</div>
	</div>
	<div class="mainContainer">
		<div id="main_wrap" class="wrapper">
			<div class="gridBlock">
				<section id="fb_hhvm" class="featureBlock twoByGridBlock fbossFontLight">
					<img src="images/Hack_200px.png" alt="Hack" title="Hack" />
					<h3><a href="http://hacklang.org/" target="_blank">Hack</a></h3>
					<p>Nuclide is the IDE for developing Hack-based web applications, providing auto-completion and inline error highlighting.</p>
				</section>
				<section id="fb_react" class="featureBlock twoByGridBlock fbossFontLight">
					<img src="images/React_200px.png" alt="React" title="React" />
					<h3><a href="http://reactjs.org/" target="_blank">React</a></h3>
					<p>Nuclide has built-in support for <a href="http://reactjs.org/" target="_blank">React</a> and <a href="http://native.reactjs.org/" target="_blank">React Native</a> development, with Buck integration for rapid builds.</p>
				</section>
				<section id="fb_flow" class="featureBlock twoByGridBlock fbossFontLight">
					<img src="images/Flow_200px.png" alt="Flow" title="Flow" />
					<h3><a href="http://flowtype.org/" target="_blank">Flow</a></h3>
					<p>Our JavaScript type checker is also integrated into Nuclide, also providing inline error highlighting and built-in linting.</p>
				</section>
				<section id="fb_atom" class="featureBlock twoByGridBlock fbossFontLight">
					<img src="images/Atom_200px.png" alt="Atom" title="Atom" />
					<h3><a href="https://atom.io/" target="_blank">Atom</a></h3>
					<p>Nuclide is a set of packages implemented on top of <a href="https://atom.io/" target="_blank">Atom</a>, and we are working closely with GitHub to contribute upstream to the core project.</p>
				</section>
			</div>
		</div>
		<div id="footer_wrap" class="wrapper">
			<section id="fb_oss">
				<a href="https://code.facebook.com/projects/" target="_blank"><img src="images/oss_logo.png" alt="Facebook Open Source" title="Facebook Open Source" /></a>
			</section>
		</div>
	</div>
	<script>
	  (function(i,s,o,g,r,a,m){i['GoogleAnalyticsObject']=r;i[r]=i[r]||function(){
	  (i[r].q=i[r].q||[]).push(arguments)},i[r].l=1*new Date();a=s.createElement(o),
	  m=s.getElementsByTagName(o)[0];a.async=1;a.src=g;m.parentNode.insertBefore(a,m)
	  })(window,document,'script','//www.google-analytics.com/analytics.js','ga');

	  ga('create', 'UA-44373548-2', 'auto');
	  ga('send', 'pageview');

	</script>
  <script src="scrollMonitor.js"></script>
  <script type="text/javascript">
  var myElement = document.getElementById("project_title");
  var header = document.getElementById("fixed_header");

  var elementWatcher = scrollMonitor.create( myElement );

  elementWatcher.enterViewport(function() {
    header.classList.remove('visible');
  });
  elementWatcher.exitViewport(function() {
    header.classList.add('visible');
  });
  </script>
  </body>
</html>
>>>>>>> f294b023
<|MERGE_RESOLUTION|>--- conflicted
+++ resolved
@@ -1,123 +1 @@
-<<<<<<< HEAD
 Nuclide; stay tuned
-=======
-<!DOCTYPE html>
-<html>
-
-  <head>
-    <meta charset='utf-8'>
-    <meta name="viewport" content="width=device-width, initial-scale=1">
-    <meta http-equiv="X-UA-Compatible" content="chrome=1">
-    <meta name="description" content="Nuclide - a unified IDE">
-    <meta property="og:url" content="http://nuclide.io" />
-    <meta property="og:site_name" content="Nuclide"/>
-    <meta property="og:title" content="Nuclide - a unified IDE" />
-    <meta property="og:app_id" content="1419496045020061" />
-    <meta property="og:image" content="http://nuclide.io/images/og_image.png" />
-    <meta property="og:description" content="Bacon ipsum dolor amet do ex deserunt quis, est proident cupim pork loin pork chop meatloaf corned beef enim aute eiusmod. Labore magna short ribs rump turkey andouille occaecat. Pancetta aute dolore leberkas venison pork belly. Meatball pork loin ut ham drumstick, elit landjaeger commodo pastrami dolor doner. Et capicola dolor pork chop mollit pig adipisicing quis shoulder. Est voluptate pariatur ea do eiusmod swine duis adipisicing nisi fugiat officia brisket. Turducken ipsum commodo ham hock." />
-
-    <link rel="stylesheet" type="text/css" media="screen" href="css/site.css">
-    <title>Nuclide - a unified IDE</title>
-	<link rel="stylesheet" type="text/css" href="//cloud.typography.com/7491092/701726/css/fonts.css" />
-  </head>
-
-  <body>
-	<script>
-	  window.fbAsyncInit = function() {
-		FB.init({
-		  appId      : '1419496045020061',
-		  xfbml      : true,
-		  version    : 'v2.2'
-		});
-	  };
-
-	  (function(d, s, id){
-		 var js, fjs = d.getElementsByTagName(s)[0];
-		 if (d.getElementById(id)) {return;}
-		 js = d.createElement(s); js.id = id;
-		 js.src = "//connect.facebook.net/en_US/sdk.js";
-		 fjs.parentNode.insertBefore(js, fjs);
-	   }(document, 'script', 'facebook-jssdk'));
-	</script>
-  <div id="fixed_header" class="fixedHeaderContainer">
-    <header><img src="images/logo.png" /><h2>Nuclide</h2></header>
-  </div>
-	<div class="headerContainer">
-		<!-- HEADER -->
-		<div id="header_wrap" class="wrapper">
-			<header class="inner">
-        <img class="projectLogo" height="200px" src="images/logo.png" alt="Nuclide" title="Nuclide" />
-			  <h1 id="project_title">Nuclide</h1>
-			  <h2 id="project_tagline" class="fbossFontLight">A unified IDE</h2>
-				
-			<section id="intro">
-				<p>An open source IDE for React Native, web, and native mobile development, built on top of Atom to provide hackability, and backed by an active community.</p>
-			</section>
-
-			<section id="contact">
-				<a class="button blockButton fbossFontLight" target="_blank" id="fb_group_link" href="https://facebook.com/groups/nuclide/">Join our Facebook group for updates</a>
-				<div class="fb-like" data-href="https://nuclide.io/" data-layout="button_count" data-action="like" data-show-faces="true" data-share="true"></div>
-			</section>
-			
-			<img src="images/screenshot.png" />
-			</header>
-		</div>
-	</div>
-	<div class="mainContainer">
-		<div id="main_wrap" class="wrapper">
-			<div class="gridBlock">
-				<section id="fb_hhvm" class="featureBlock twoByGridBlock fbossFontLight">
-					<img src="images/Hack_200px.png" alt="Hack" title="Hack" />
-					<h3><a href="http://hacklang.org/" target="_blank">Hack</a></h3>
-					<p>Nuclide is the IDE for developing Hack-based web applications, providing auto-completion and inline error highlighting.</p>
-				</section>
-				<section id="fb_react" class="featureBlock twoByGridBlock fbossFontLight">
-					<img src="images/React_200px.png" alt="React" title="React" />
-					<h3><a href="http://reactjs.org/" target="_blank">React</a></h3>
-					<p>Nuclide has built-in support for <a href="http://reactjs.org/" target="_blank">React</a> and <a href="http://native.reactjs.org/" target="_blank">React Native</a> development, with Buck integration for rapid builds.</p>
-				</section>
-				<section id="fb_flow" class="featureBlock twoByGridBlock fbossFontLight">
-					<img src="images/Flow_200px.png" alt="Flow" title="Flow" />
-					<h3><a href="http://flowtype.org/" target="_blank">Flow</a></h3>
-					<p>Our JavaScript type checker is also integrated into Nuclide, also providing inline error highlighting and built-in linting.</p>
-				</section>
-				<section id="fb_atom" class="featureBlock twoByGridBlock fbossFontLight">
-					<img src="images/Atom_200px.png" alt="Atom" title="Atom" />
-					<h3><a href="https://atom.io/" target="_blank">Atom</a></h3>
-					<p>Nuclide is a set of packages implemented on top of <a href="https://atom.io/" target="_blank">Atom</a>, and we are working closely with GitHub to contribute upstream to the core project.</p>
-				</section>
-			</div>
-		</div>
-		<div id="footer_wrap" class="wrapper">
-			<section id="fb_oss">
-				<a href="https://code.facebook.com/projects/" target="_blank"><img src="images/oss_logo.png" alt="Facebook Open Source" title="Facebook Open Source" /></a>
-			</section>
-		</div>
-	</div>
-	<script>
-	  (function(i,s,o,g,r,a,m){i['GoogleAnalyticsObject']=r;i[r]=i[r]||function(){
-	  (i[r].q=i[r].q||[]).push(arguments)},i[r].l=1*new Date();a=s.createElement(o),
-	  m=s.getElementsByTagName(o)[0];a.async=1;a.src=g;m.parentNode.insertBefore(a,m)
-	  })(window,document,'script','//www.google-analytics.com/analytics.js','ga');
-
-	  ga('create', 'UA-44373548-2', 'auto');
-	  ga('send', 'pageview');
-
-	</script>
-  <script src="scrollMonitor.js"></script>
-  <script type="text/javascript">
-  var myElement = document.getElementById("project_title");
-  var header = document.getElementById("fixed_header");
-
-  var elementWatcher = scrollMonitor.create( myElement );
-
-  elementWatcher.enterViewport(function() {
-    header.classList.remove('visible');
-  });
-  elementWatcher.exitViewport(function() {
-    header.classList.add('visible');
-  });
-  </script>
-  </body>
-</html>
->>>>>>> f294b023
